/**
 * Audit Logger Service
 * 
 * Comprehensive audit logging service for tracking all user actions,
 * system events, and data access within the EHR integration system.
 * Ensures HIPAA compliance and provides detailed forensic capabilities.
 * 
 * @author WebQX Health
 * @version 1.0.0
 */

import { 
  AuditLogEntry, 
  AuditAction,
  EHRApiResponse,
  EHRApiError 
} from '../types';

/**
 * Audit log context for capturing request details
 */
export interface AuditContext {
  /** User ID performing the action */
  userId?: string;
  /** User role */
  userRole?: string;
  /** Session ID */
  sessionId?: string;
  /** IP address */
  ipAddress?: string;
  /** User agent string */
  userAgent?: string;
  /** Request ID for correlation */
  requestId?: string;
  /** Additional custom context */
  customContext?: Record<string, unknown>;
}

/**
 * Audit log entry to be recorded
 */
export interface AuditLogInput {
  /** Action being performed */
  action: AuditAction;
  /** Type of resource being acted upon */
  resourceType: string;
  /** ID of the resource */
  resourceId: string;
  /** Patient MRN if applicable */
  patientMrn?: string;
  /** EHR system involved */
  ehrSystem?: string;
  /** Whether the action was successful */
  success: boolean;
  /** Error message if action failed */
  errorMessage?: string;
  /** Additional context */
  context?: Record<string, unknown>;
}

/**
 * Audit log search criteria
 */
export interface AuditSearchCriteria {
  /** Start date for search range */
  startDate?: Date;
  /** End date for search range */
  endDate?: Date;
  /** User ID filter */
  userId?: string;
  /** Action type filter */
  action?: AuditAction;
  /** Resource type filter */
  resourceType?: string;
  /** Patient MRN filter */
  patientMrn?: string;
  /** EHR system filter */
  ehrSystem?: string;
  /** Success status filter */
  success?: boolean;
  /** IP address filter */
  ipAddress?: string;
  /** Search text for free-text search */
  searchText?: string;
  /** Maximum number of results */
  limit?: number;
  /** Offset for pagination */
  offset?: number;
}

/**
 * Audit log configuration options
 */
export interface AuditLoggerConfig {
  /** Whether to enable audit logging */
  enabled: boolean;
  /** Maximum log entries to keep in memory */
  maxInMemoryEntries: number;
  /** Log retention period in days */
  retentionDays: number;
  /** Whether to log to console */
  logToConsole: boolean;
  /** Whether to log to file */
  logToFile: boolean;
  /** Log file path */
  logFilePath?: string;
  /** Whether to send logs to external service */
  logToExternalService: boolean;
  /** External service endpoint */
  externalServiceEndpoint?: string;
}

/**
 * Audit Logger Service
 * 
 * Handles comprehensive audit logging for all EHR integration activities.
 * Provides methods for logging, searching, and managing audit records
 * with full HIPAA compliance and security considerations.
 */
export class AuditLogger {
  private config: Required<AuditLoggerConfig>;
  private inMemoryLogs: AuditLogEntry[] = [];
  private currentContext: AuditContext = {};

  /**
   * Constructor
   * @param config Audit logger configuration
   */
  constructor(config: Partial<AuditLoggerConfig> = {}) {
    this.config = {
      enabled: config.enabled ?? true,
      maxInMemoryEntries: config.maxInMemoryEntries ?? 10000,
      retentionDays: config.retentionDays ?? 2555, // 7 years for HIPAA compliance
      logToConsole: config.logToConsole ?? true,
      logToFile: config.logToFile ?? false,
      logFilePath: config.logFilePath ?? './audit.log',
      logToExternalService: config.logToExternalService ?? false,
      externalServiceEndpoint: config.externalServiceEndpoint ?? ''
    };

    this.logInfo('Audit Logger initialized', { 
      config: { 
        ...this.config, 
        // Don't log sensitive config details
        externalServiceEndpoint: this.config.externalServiceEndpoint ? '[CONFIGURED]' : '[NOT_CONFIGURED]'
      } 
    });
  }

  /**
   * Set audit context for subsequent log entries
   * @param context Audit context information
   */
  setContext(context: AuditContext): void {
    this.currentContext = { ...context };
    this.logDebug('Audit context updated', { context: this.sanitizeContextForLogging(context) });
  }

  /**
   * Update specific context fields
   * @param updates Context updates to apply
   */
  updateContext(updates: Partial<AuditContext>): void {
    this.currentContext = { ...this.currentContext, ...updates };
    this.logDebug('Audit context updated', { 
      updates: this.sanitizeContextForLogging(updates) 
    });
  }

  /**
   * Clear audit context
   */
  clearContext(): void {
    this.currentContext = {};
    this.logDebug('Audit context cleared');
  }

  /**
   * Log an audit entry
   * @param input Audit log input data
   * @returns Promise resolving to success status
   */
  async log(input: AuditLogInput): Promise<EHRApiResponse<{ logId: string }>> {
    try {
      if (!this.config.enabled) {
        return {
          success: true,
          data: { logId: 'disabled' },
          metadata: {
            requestId: this.generateLogId(),
            timestamp: new Date(),
            processingTimeMs: 0
          }
        };
      }

      // Create complete audit log entry
      const logEntry: AuditLogEntry = {
        id: this.generateLogId(),
        timestamp: new Date(),
        userId: this.currentContext.userId || 'system',
        userRole: this.currentContext.userRole || 'unknown',
        action: input.action,
        resourceType: input.resourceType,
        resourceId: input.resourceId,
        patientMrn: input.patientMrn,
        ehrSystem: input.ehrSystem,
        ipAddress: this.currentContext.ipAddress || 'unknown',
        userAgent: this.currentContext.userAgent || 'unknown',
        context: {
          ...input.context,
          sessionId: this.currentContext.sessionId,
          requestId: this.currentContext.requestId,
          customContext: this.currentContext.customContext
        },
        success: input.success,
        errorMessage: input.errorMessage
      };

      // Store in memory
      this.addToInMemoryStorage(logEntry);

      // Log to various outputs based on configuration
      await Promise.all([
        this.logToConsoleIfEnabled(logEntry),
        this.logToFileIfEnabled(logEntry),
        this.logToExternalServiceIfEnabled(logEntry)
      ]);

      // Clean up old entries if needed
      this.cleanupOldEntries();

      this.logDebug('Audit entry recorded successfully', { 
        logId: logEntry.id,
        action: logEntry.action,
        resourceType: logEntry.resourceType,
        success: logEntry.success
      });

      return {
        success: true,
        data: { logId: logEntry.id },
        metadata: {
          requestId: logEntry.id,
          timestamp: logEntry.timestamp,
          processingTimeMs: 0
        }
      };

    } catch (error) {
      const apiError: EHRApiError = {
        code: 'AUDIT_LOG_ERROR',
        message: 'Failed to record audit log entry',
        details: error instanceof Error ? error.message : 'Unknown audit error',
        retryable: true
      };

      this.logError('Failed to record audit entry', apiError, { input });
      return { success: false, error: apiError };
    }
  }

  /**
   * Search audit log entries
   * @param criteria Search criteria
   * @returns Promise resolving to matching audit entries
   */
  async search(criteria: AuditSearchCriteria): Promise<EHRApiResponse<{
    entries: AuditLogEntry[];
    total: number;
    hasMore: boolean;
  }>> {
    try {
      this.logDebug('Searching audit logs', { criteria: this.sanitizeCriteriaForLogging(criteria) });

      // Audit the search action itself
      await this.log({
        action: 'access_audit_logs',
        resourceType: 'audit_logs',
        resourceId: 'search',
        success: true,
        context: { 
          searchCriteria: this.sanitizeCriteriaForLogging(criteria),
          searchPerformed: true
        }
      });

      // Filter in-memory logs based on criteria
      let filteredEntries = this.inMemoryLogs.filter(entry => 
        this.matchesCriteria(entry, criteria)
      );

      // Sort by timestamp (newest first)
      filteredEntries.sort((a, b) => b.timestamp.getTime() - a.timestamp.getTime());

      const total = filteredEntries.length;
      const offset = criteria.offset || 0;
      const limit = criteria.limit || 100;

      // Apply pagination
      const paginatedEntries = filteredEntries.slice(offset, offset + limit);
      const hasMore = offset + limit < total;

      this.logDebug('Audit search completed', { 
        total,
        returned: paginatedEntries.length,
        hasMore
      });

      return {
        success: true,
        data: {
          entries: paginatedEntries,
          total,
          hasMore
        },
        metadata: {
          requestId: this.generateLogId(),
          timestamp: new Date(),
          processingTimeMs: 0
        }
      };

    } catch (error) {
      const apiError: EHRApiError = {
        code: 'AUDIT_SEARCH_ERROR',
        message: 'Failed to search audit logs',
        details: error instanceof Error ? error.message : 'Unknown search error',
        retryable: true
      };

      this.logError('Audit search failed', apiError, { criteria });
      return { success: false, error: apiError };
    }
  }

  /**
   * Get audit statistics
   * @param startDate Start date for statistics
   * @param endDate End date for statistics
   * @returns Promise resolving to audit statistics
   */
  async getStatistics(
    startDate?: Date,
    endDate?: Date
  ): Promise<EHRApiResponse<{
    totalEntries: number;
    entriesByAction: Record<AuditAction, number>;
    entriesByUser: Record<string, number>;
    entriesBySuccess: { success: number; failure: number };
    entriesByDate: Record<string, number>;
  }>> {
    try {
      this.logDebug('Generating audit statistics', { startDate, endDate });

      // Filter entries by date range if provided
      let entries = this.inMemoryLogs;
      if (startDate || endDate) {
        entries = entries.filter(entry => {
          if (startDate && entry.timestamp < startDate) return false;
          if (endDate && entry.timestamp > endDate) return false;
          return true;
        });
      }

      // Calculate statistics
      const totalEntries = entries.length;
      
      const entriesByAction: Record<string, number> = {};
      const entriesByUser: Record<string, number> = {};
      const entriesByDate: Record<string, number> = {};
      let successCount = 0;
      let failureCount = 0;

      entries.forEach(entry => {
        // Count by action
        entriesByAction[entry.action] = (entriesByAction[entry.action] || 0) + 1;
        
        // Count by user
        entriesByUser[entry.userId] = (entriesByUser[entry.userId] || 0) + 1;
        
        // Count by success/failure
        if (entry.success) {
          successCount++;
        } else {
          failureCount++;
        }
        
        // Count by date
        const dateKey = entry.timestamp.toISOString().split('T')[0];
        entriesByDate[dateKey] = (entriesByDate[dateKey] || 0) + 1;
      });

      // Audit the statistics access
      await this.log({
        action: 'access_audit_logs',
        resourceType: 'audit_statistics',
        resourceId: 'statistics',
        success: true,
        context: { 
          statisticsGenerated: true,
          dateRange: { startDate, endDate },
          totalEntries
        }
      });

      const statistics = {
        totalEntries,
        entriesByAction: entriesByAction as Record<AuditAction, number>,
        entriesByUser,
        entriesBySuccess: { success: successCount, failure: failureCount },
        entriesByDate
      };

      this.logDebug('Audit statistics generated', { 
        totalEntries,
        actionsCount: Object.keys(entriesByAction).length,
        usersCount: Object.keys(entriesByUser).length
      });

      return {
        success: true,
        data: statistics,
        metadata: {
          requestId: this.generateLogId(),
          timestamp: new Date(),
          processingTimeMs: 0
        }
      };

    } catch (error) {
      const apiError: EHRApiError = {
        code: 'AUDIT_STATISTICS_ERROR',
        message: 'Failed to generate audit statistics',
        details: error instanceof Error ? error.message : 'Unknown statistics error',
        retryable: true
      };

      this.logError('Audit statistics generation failed', apiError, { startDate, endDate });
      return { success: false, error: apiError };
    }
  }

  /**
   * Export audit logs
   * @param criteria Export criteria
   * @param format Export format
   * @returns Promise resolving to exported data
   */
  async export(
    criteria: AuditSearchCriteria,
    format: 'json' | 'csv' | 'xml' = 'json'
  ): Promise<EHRApiResponse<{ data: string; filename: string; mimeType: string }>> {
    try {
      this.logDebug('Exporting audit logs', { criteria: this.sanitizeCriteriaForLogging(criteria), format });

      // Search for entries matching criteria
      const searchResult = await this.search(criteria);
      if (!searchResult.success || !searchResult.data) {
        return { success: false, error: searchResult.error };
      }

      const entries = searchResult.data.entries;

      // Audit the export action
      await this.log({
        action: 'export_data',
        resourceType: 'audit_logs',
        resourceId: 'export',
        success: true,
        context: { 
          exportFormat: format,
          entriesCount: entries.length,
          exportCriteria: this.sanitizeCriteriaForLogging(criteria)
        }
      });

      // Generate export data based on format
      let exportData: string;
      let mimeType: string;
      let fileExtension: string;

      switch (format) {
        case 'csv':
          exportData = this.exportToCSV(entries);
          mimeType = 'text/csv';
          fileExtension = 'csv';
          break;
        case 'xml':
          exportData = this.exportToXML(entries);
          mimeType = 'application/xml';
          fileExtension = 'xml';
          break;
        case 'json':
        default:
          exportData = this.exportToJSON(entries);
          mimeType = 'application/json';
          fileExtension = 'json';
          break;
      }

      const filename = `audit_export_${new Date().toISOString().split('T')[0]}.${fileExtension}`;

      this.logDebug('Audit logs exported successfully', { 
        format,
        filename,
        entriesCount: entries.length,
        dataSizeBytes: exportData.length
      });

      return {
        success: true,
        data: {
          data: exportData,
          filename,
          mimeType
        },
        metadata: {
          requestId: this.generateLogId(),
          timestamp: new Date(),
          processingTimeMs: 0
        }
      };

    } catch (error) {
      const apiError: EHRApiError = {
        code: 'AUDIT_EXPORT_ERROR',
        message: 'Failed to export audit logs',
        details: error instanceof Error ? error.message : 'Unknown export error',
        retryable: true
      };

      this.logError('Audit export failed', apiError, { criteria, format });
      return { success: false, error: apiError };
    }
  }

  // ============================================================================
  // Private Helper Methods
  // ============================================================================

  /**
   * Add entry to in-memory storage
   * @param entry Audit log entry to add
   */
  private addToInMemoryStorage(entry: AuditLogEntry): void {
    this.inMemoryLogs.push(entry);
    
    // Trim if we exceed max entries
    if (this.inMemoryLogs.length > this.config.maxInMemoryEntries) {
      this.inMemoryLogs = this.inMemoryLogs.slice(-this.config.maxInMemoryEntries);
    }
  }

  /**
   * Check if entry matches search criteria
   * @param entry Audit log entry
   * @param criteria Search criteria
   * @returns Whether entry matches criteria
   */
  private matchesCriteria(entry: AuditLogEntry, criteria: AuditSearchCriteria): boolean {
    // Date range filter
    if (criteria.startDate && entry.timestamp < criteria.startDate) return false;
    if (criteria.endDate && entry.timestamp > criteria.endDate) return false;

    // Exact match filters
    if (criteria.userId && entry.userId !== criteria.userId) return false;
    if (criteria.action && entry.action !== criteria.action) return false;
    if (criteria.resourceType && entry.resourceType !== criteria.resourceType) return false;
    if (criteria.patientMrn && entry.patientMrn !== criteria.patientMrn) return false;
    if (criteria.ehrSystem && entry.ehrSystem !== criteria.ehrSystem) return false;
    if (criteria.success !== undefined && entry.success !== criteria.success) return false;
    if (criteria.ipAddress && entry.ipAddress !== criteria.ipAddress) return false;

    // Text search
    if (criteria.searchText) {
      const searchText = criteria.searchText.toLowerCase();
      const searchableText = [
        entry.action,
        entry.resourceType,
        entry.resourceId,
        entry.userId,
        entry.userRole,
        entry.patientMrn || '',
        entry.ehrSystem || '',
        entry.errorMessage || '',
        JSON.stringify(entry.context || {})
      ].join(' ').toLowerCase();

      if (!searchableText.includes(searchText)) return false;
    }

    return true;
  }

  /**
   * Log to console if enabled
   * @param entry Audit log entry
   */
  private async logToConsoleIfEnabled(entry: AuditLogEntry): Promise<void> {
    if (this.config.logToConsole) {
      const logMessage = `[AUDIT] ${entry.timestamp.toISOString()} - ${entry.action} - ${entry.resourceType}/${entry.resourceId} - ${entry.success ? 'SUCCESS' : 'FAILURE'}`;
      console.log(logMessage, this.sanitizeEntryForLogging(entry));
    }
  }

  /**
   * Log to file if enabled
   * @param entry Audit log entry
   */
  private async logToFileIfEnabled(entry: AuditLogEntry): Promise<void> {
    if (this.config.logToFile) {
      // In a real implementation, this would write to a file
      // For now, we'll just simulate the file logging
      this.logDebug('Would log to file', { 
        filepath: this.config.logFilePath,
        entryId: entry.id
      });
    }
  }

  /**
   * Log to external service if enabled
   * @param entry Audit log entry
   */
  private async logToExternalServiceIfEnabled(entry: AuditLogEntry): Promise<void> {
    if (this.config.logToExternalService && this.config.externalServiceEndpoint) {
      // In a real implementation, this would send to external service
      // For now, we'll just simulate the external logging
      this.logDebug('Would log to external service', { 
        endpoint: '[REDACTED]',
        entryId: entry.id
      });
    }
  }

  /**
   * Clean up old entries based on retention policy
   */
  private cleanupOldEntries(): void {
    const cutoffDate = new Date();
    cutoffDate.setDate(cutoffDate.getDate() - this.config.retentionDays);

    const initialCount = this.inMemoryLogs.length;
    this.inMemoryLogs = this.inMemoryLogs.filter(entry => entry.timestamp >= cutoffDate);

    const cleanedCount = initialCount - this.inMemoryLogs.length;
    if (cleanedCount > 0) {
      this.logDebug('Cleaned up old audit entries', { 
        cleanedCount,
        retentionDays: this.config.retentionDays
      });
    }
  }

  /**
   * Export entries to JSON format
   * @param entries Audit log entries
   * @returns JSON string
   */
  private exportToJSON(entries: AuditLogEntry[]): string {
    return JSON.stringify({
      exportDate: new Date().toISOString(),
      totalEntries: entries.length,
      entries: entries.map(entry => this.sanitizeEntryForExport(entry))
    }, null, 2);
  }

  /**
   * Export entries to CSV format
   * @param entries Audit log entries
   * @returns CSV string
   */
  private exportToCSV(entries: AuditLogEntry[]): string {
    const headers = [
      'ID', 'Timestamp', 'User ID', 'User Role', 'Action', 'Resource Type',
      'Resource ID', 'Patient MRN', 'EHR System', 'IP Address', 'Success', 'Error Message'
    ];

    const rows = entries.map(entry => [
      entry.id,
      entry.timestamp.toISOString(),
      entry.userId,
      entry.userRole,
      entry.action,
      entry.resourceType,
      entry.resourceId,
      entry.patientMrn || '',
      entry.ehrSystem || '',
      entry.ipAddress,
      entry.success.toString(),
      entry.errorMessage || ''
    ].map(field => `"${field.replace(/"/g, '""')}"`).join(','));

    return [headers.join(','), ...rows].join('\n');
  }

  /**
   * Export entries to XML format
   * @param entries Audit log entries
   * @returns XML string
   */
  private exportToXML(entries: AuditLogEntry[]): string {
    const xmlHeader = '<?xml version="1.0" encoding="UTF-8"?>\n';
    const entriesXml = entries.map(entry => this.entryToXML(entry)).join('\n');
    
    return xmlHeader + 
           `<auditExport exportDate="${new Date().toISOString()}" totalEntries="${entries.length}">\n` +
           entriesXml +
           '\n</auditExport>';
  }

  /**
   * Convert audit entry to XML
   * @param entry Audit log entry
   * @returns XML string for entry
   */
  private entryToXML(entry: AuditLogEntry): string {
    const sanitized = this.sanitizeEntryForExport(entry);
    return `  <auditEntry>
    <id>${this.escapeXML(sanitized.id)}</id>
    <timestamp>${sanitized.timestamp}</timestamp>
    <userId>${this.escapeXML(sanitized.userId)}</userId>
    <userRole>${this.escapeXML(sanitized.userRole)}</userRole>
    <action>${this.escapeXML(sanitized.action)}</action>
    <resourceType>${this.escapeXML(sanitized.resourceType)}</resourceType>
    <resourceId>${this.escapeXML(sanitized.resourceId)}</resourceId>
    <patientMrn>${this.escapeXML(sanitized.patientMrn || '')}</patientMrn>
    <ehrSystem>${this.escapeXML(sanitized.ehrSystem || '')}</ehrSystem>
    <ipAddress>${this.escapeXML(sanitized.ipAddress)}</ipAddress>
    <success>${sanitized.success}</success>
    <errorMessage>${this.escapeXML(sanitized.errorMessage || '')}</errorMessage>
  </auditEntry>`;
  }

  /**
   * Escape XML special characters
   * @param value String to escape
   * @returns Escaped string
   */
  private escapeXML(value: string): string {
    return value
      .replace(/&/g, '&amp;')
      .replace(/</g, '&lt;')
      .replace(/>/g, '&gt;')
      .replace(/"/g, '&quot;')
      .replace(/'/g, '&apos;');
  }

  /**
   * Sanitize audit entry for logging (remove sensitive data)
   * @param entry Audit log entry
   * @returns Sanitized entry
   */
  private sanitizeEntryForLogging(entry: AuditLogEntry): Partial<AuditLogEntry> {
    return {
      id: entry.id,
      timestamp: entry.timestamp,
      action: entry.action,
      resourceType: entry.resourceType,
      success: entry.success,
      // Don't log full context to avoid sensitive data in console
      context: entry.context ? { contextKeys: Object.keys(entry.context) } : undefined
    };
  }

  /**
   * Sanitize audit entry for export (remove truly sensitive data)
   * @param entry Audit log entry
   * @returns Sanitized entry
   */
  private sanitizeEntryForExport(entry: AuditLogEntry): AuditLogEntry {
    // For exports, we include most data but might redact some sensitive context
    return {
      ...entry,
      context: entry.context ? this.sanitizeContextForExport(entry.context) : undefined
    };
  }

  /**
   * Sanitize context for logging
   * @param context Audit context
   * @returns Sanitized context
   */
  private sanitizeContextForLogging(context: AuditContext | Record<string, unknown>): Record<string, unknown> {
    const sanitized: Record<string, unknown> = {};
    
    Object.keys(context).forEach(key => {
      // Don't log sensitive fields
      if (['password', 'token', 'secret', 'key'].some(sensitive => key.toLowerCase().includes(sensitive))) {
        sanitized[key] = '[REDACTED]';
      } else {
<<<<<<< HEAD
        sanitized[key] = (context as Record<string, unknown>)[key];
=======
        const value = (context as Record<string, unknown>)[key];
        sanitized[key] = value;
>>>>>>> be7eb0ad
      }
    });

    return sanitized;
  }

  /**
   * Sanitize context for export
   * @param context Context object
   * @returns Sanitized context
   */
  private sanitizeContextForExport(context: Record<string, unknown>): Record<string, unknown> {
    // For exports, we can be less restrictive than logging but still careful
    return this.sanitizeContextForLogging(context);
  }

  /**
   * Sanitize search criteria for logging
   * @param criteria Search criteria
   * @returns Sanitized criteria
   */
  private sanitizeCriteriaForLogging(criteria: AuditSearchCriteria): Record<string, unknown> {
    return {
      dateRange: criteria.startDate || criteria.endDate ? {
        startDate: criteria.startDate?.toISOString(),
        endDate: criteria.endDate?.toISOString()
      } : undefined,
      action: criteria.action,
      resourceType: criteria.resourceType,
      hasSearchText: !!criteria.searchText,
      limit: criteria.limit,
      offset: criteria.offset
    };
  }

  /**
   * Generate unique log ID
   * @returns Log ID
   */
  private generateLogId(): string {
    return `audit_${Date.now()}_${Math.random().toString(36).substr(2, 9)}`;
  }

  /**
   * Log debug message
   * @param message Debug message
   * @param context Additional context
   */
  private logDebug(message: string, context?: Record<string, unknown>): void {
    if (this.config.logToConsole) {
      console.debug(`[Audit Logger] ${message}`, context || {});
    }
  }

  /**
   * Log info message
   * @param message Info message
   * @param context Additional context
   */
  private logInfo(message: string, context?: Record<string, unknown>): void {
    if (this.config.logToConsole) {
      console.log(`[Audit Logger] ${message}`, context || {});
    }
  }

  /**
   * Log error message
   * @param message Error message
   * @param error Error details
   * @param context Additional context
   */
  private logError(message: string, error: EHRApiError, context?: Record<string, unknown>): void {
    if (this.config.logToConsole) {
      console.error(`[Audit Logger] ${message}`, { error, context: context || {} });
    }
  }
}

export default AuditLogger;<|MERGE_RESOLUTION|>--- conflicted
+++ resolved
@@ -790,12 +790,8 @@
       if (['password', 'token', 'secret', 'key'].some(sensitive => key.toLowerCase().includes(sensitive))) {
         sanitized[key] = '[REDACTED]';
       } else {
-<<<<<<< HEAD
-        sanitized[key] = (context as Record<string, unknown>)[key];
-=======
         const value = (context as Record<string, unknown>)[key];
         sanitized[key] = value;
->>>>>>> be7eb0ad
       }
     });
 
