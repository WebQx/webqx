--- conflicted
+++ resolved
@@ -567,7 +567,6 @@
   
   .portal-title {
     font-size: 2rem;
-<<<<<<< HEAD
     line-height: 1.3;
   }
   
@@ -578,17 +577,6 @@
   
   .welcome-message {
     padding: 1rem 1.5rem;
-=======
-    line-height: 1.2;
-  }
-  
-  .portal-tagline {
-    font-size: 1.1rem;
-  }
-  
-  .welcome-message {
-    padding: 0.8rem 1.5rem;
->>>>>>> af1fe749
     font-size: 1rem;
   }
   
@@ -633,8 +621,6 @@
     flex-direction: column;
     gap: 1rem;
   }
-  
-<<<<<<< HEAD
   /* Language selector responsive adjustments */
   .language-selector-container {
     position: relative;
@@ -662,19 +648,23 @@
   
   .header-content {
     margin-top: 0;
-=======
+  }
+
   .footer-links a {
     padding: 0.5rem;
     min-height: 44px; /* Better touch target */
     display: flex;
     align-items: center;
     justify-content: center;
->>>>>>> af1fe749
+  }
   }
 }
 
 @media (max-width: 480px) {
-<<<<<<< HEAD
+  .portal {
+    padding: 10px;
+  }
+
   .portal-header {
     padding: 1rem 0.75rem;
   }
@@ -695,17 +685,6 @@
   .language-selector {
     min-width: 120px;
     padding: 0.5rem 2rem 0.5rem 0.75rem;
-=======
-  .portal {
-    padding: 10px;
-  }
-  
-  .portal-title {
-    font-size: 1.8rem;
-  }
-  
-  .portal-header {
-    padding: 1.5rem 0;
   }
   
   .appointments-section,
@@ -719,7 +698,7 @@
   .action-button {
     font-size: 1rem;
     padding: 1rem 0.8rem;
->>>>>>> af1fe749
+  }
   }
 }
 
