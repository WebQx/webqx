--- conflicted
+++ resolved
@@ -1,11 +1,7 @@
 module.exports = {
   preset: 'ts-jest',
   testEnvironment: 'jsdom',
-<<<<<<< HEAD
-  roots: ['<rootDir>/patient-portal', '<rootDir>/services', '<rootDir>/ehr-integrations', '<rootDir>/modules', '<rootDir>/fhir', '<rootDir>/sso'],
-=======
-  roots: ['<rootDir>/patient-portal', '<rootDir>/services', '<rootDir>/ehr-integrations', '<rootDir>/modules', '<rootDir>/fhir', '<rootDir>/openehr', '<rootDir>/auth', '<rootDir>/interoperability'],
->>>>>>> be7eb0ad
+  roots: ['<rootDir>/patient-portal', '<rootDir>/services', '<rootDir>/ehr-integrations', '<rootDir>/modules', '<rootDir>/fhir', '<rootDir>/openehr', '<rootDir>/auth', '<rootDir>/interoperability', '<rootDir>/sso'],
   testMatch: [
     '**/__tests__/**/*.+(ts|tsx|js)',
     '**/*.(test|spec).+(ts|tsx|js)'
@@ -25,25 +21,19 @@
     'ehr-integrations/**/*.{ts,tsx}',
     'modules/**/*.{ts,tsx}',
     'fhir/**/*.{js}',
-<<<<<<< HEAD
     'sso/**/*.{ts,tsx}',
-=======
     'openehr/**/*.{js}',
     'auth/**/*.{ts,tsx}',
     'interoperability/**/*.{ts,tsx}',
->>>>>>> be7eb0ad
     '!patient-portal/**/*.d.ts',
     '!services/**/*.d.ts',
     '!ehr-integrations/**/*.d.ts',
     '!modules/**/*.d.ts',
     '!fhir/**/*.d.ts',
-<<<<<<< HEAD
     '!sso/**/*.d.ts',
-=======
     '!openehr/**/*.d.ts',
     '!auth/**/*.d.ts',
     '!interoperability/**/*.d.ts',
->>>>>>> be7eb0ad
   ],
   moduleNameMapper: {
     '\\.(css|less|scss)$': 'identity-obj-proxy'
@@ -55,11 +45,7 @@
     {
       displayName: 'frontend',
       testEnvironment: 'jsdom',
-<<<<<<< HEAD
-      testMatch: ['<rootDir>/patient-portal/**/*.(test|spec).+(ts|tsx|js)', '<rootDir>/services/**/*.(test|spec).+(ts|tsx|js)', '<rootDir>/ehr-integrations/**/*.(test|spec).+(ts|tsx|js)', '<rootDir>/modules/**/*.(test|spec).+(ts|tsx|js)', '<rootDir>/sso/**/*.(test|spec).+(ts|tsx|js)'],
-=======
-      testMatch: ['<rootDir>/patient-portal/**/*.(test|spec).+(ts|tsx|js)', '<rootDir>/services/**/*.(test|spec).+(ts|tsx|js)', '<rootDir>/ehr-integrations/**/*.(test|spec).+(ts|tsx|js)', '<rootDir>/modules/**/*.(test|spec).+(ts|tsx|js)', '<rootDir>/interoperability/**/*.(test|spec).+(ts|tsx|js)'],
->>>>>>> be7eb0ad
+      testMatch: ['<rootDir>/patient-portal/**/*.(test|spec).+(ts|tsx|js)', '<rootDir>/services/**/*.(test|spec).+(ts|tsx|js)', '<rootDir>/ehr-integrations/**/*.(test|spec).+(ts|tsx|js)', '<rootDir>/modules/**/*.(test|spec).+(ts|tsx|js)', '<rootDir>/interoperability/**/*.(test|spec).+(ts|tsx|js)', '<rootDir>/sso/**/*.(test|spec).+(ts|tsx|js)'],
       setupFilesAfterEnv: ['<rootDir>/jest.setup.js'],
       transform: {
         '^.+\\.(ts|tsx)$': ['ts-jest', {
